--- conflicted
+++ resolved
@@ -24,11 +24,7 @@
     let token_stream = quote! {
         #impl_line
         {
-<<<<<<< HEAD
-            fn from_route_part<__T>(route: ::yew_router::route::Route<__T>) -> (::std::option::Option<Self>, ::std::option::Option<__T>) {
-=======
-            fn from_route_part<__T: ::yew_router::route::RouteState>(route: String, mut state: Option<__T>) -> (::std::option::Option<Self>, ::std::option::Option<__T>) {
->>>>>>> 7837f76a
+            fn from_route_part<__T>(route: String, mut state: Option<__T>) -> (::std::option::Option<Self>, ::std::option::Option<__T>) {
 
                 #matcher
                 let route_string = route;
