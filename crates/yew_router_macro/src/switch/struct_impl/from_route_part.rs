--- conflicted
+++ resolved
@@ -37,11 +37,7 @@
 fn build_struct_from_captures(ident: &Ident, fields: &Fields) -> TokenStream {
     match fields {
         Fields::Named(named_fields) => {
-<<<<<<< HEAD
             let fields: Vec<NamedField> = named_fields
-=======
-            let (field_declarations, fields): (Vec<_>, Vec<_>) = named_fields
->>>>>>> f235f9d2
                 .named
                 .iter()
                 .filter_map(|field: &Field| {
@@ -52,49 +48,10 @@
                         NamedField{field_name, key, field_ty, is_state}
                     })
                 })
-<<<<<<< HEAD
                 .collect();
-=======
-                .map(|(field_name, key, field_ty): (&Ident, String, &Type)| {
-                    let field_decl = quote! {
-                        let #field_name = {
-                            let (v, s) = match captures.remove(#key) {
-                                ::std::option::Option::Some(value) => {
-                                    <#field_ty as ::yew_router::Switch>::from_route_part(
-                                        value,
-                                        state,
-                                    )
-                                }
-                                ::std::option::Option::None => {
-                                    (
-                                        <#field_ty as ::yew_router::Switch>::key_not_available(),
-                                        state,
-                                    )
-                                }
-                            };
-                            match v {
-                                ::std::option::Option::Some(val) => {
-                                    state = s; // Set state for the next var.
-                                    val
-                                },
-                                ::std::option::Option::None => return (::std::option::Option::None, s) // Failed
-                            }
-                        };
-                    };
 
-                    (field_decl, field_name)
-                })
-                .unzip();
-
-            quote! {
-                if let ::std::option::Option::Some(mut captures) = matcher
-                    .capture_route_into_map(&route_string)
-                    .ok()
-                    .map(|x| x.1)
-                {
-                    #(#field_declarations)*
->>>>>>> f235f9d2
-
+            return quote! {
+                if let ::std::option::Option::Some(mut captures) = matcher.capture_route_into_map(&route_string).ok().map(|x| x.1) {
                     return (
                         ::std::option::Option::Some(
                             #ident {
@@ -103,52 +60,42 @@
                         ),
                         state
                     );
-                }
-            }
+                };
+            };
         }
         Fields::Unnamed(unnamed_fields) => {
-            let (field_declarations, fields): (Vec<_>, Vec<_>) = unnamed_fields
-                .unnamed
-                .iter()
-                .enumerate()
-                .map(|(idx, f)| {
-                    let field_ty = &f.ty;
-                    let field_var_name = Ident::new(&format!("field_{}", idx), Span::call_site());
-                    let field_decl = quote! {
-                        let #field_var_name = {
-                            let (v, s) = match drain.next() {
-                                ::std::option::Option::Some(value) => {
-                                    <#field_ty as ::yew_router::Switch>::from_route_part(
-                                        value,
-                                        state,
-                                    )
-                                },
-                                ::std::option::Option::None => {
-                                    (
-                                        <#field_ty as ::yew_router::Switch>::key_not_available(),
-                                        state,
-                                    )
-                                }
-                            };
-                            match v {
-                                ::std::option::Option::Some(val) => {
-                                    state = s; // Set state for the next var.
-                                    val
-                                },
-                                ::std::option::Option::None => return (::std::option::Option::None, s) // Failed
+            let fields = unnamed_fields.unnamed.iter().map(|f: &Field| {
+                let field_ty = &f.ty;
+                quote! {
+                    {
+                        let (v, s) = match drain.next() {
+                            ::std::option::Option::Some(value) => {
+                                <#field_ty as ::yew_router::Switch>::from_route_part(
+                                    value,
+                                    state,
+                                )
+                            },
+                            ::std::option::Option::None => {
+                                (
+                                    <#field_ty as ::yew_router::Switch>::key_not_available(),
+                                    state,
+                                )
                             }
                         };
-                    };
-
-                    (field_decl, field_var_name)
-                })
-                .unzip();
+                        match v {
+                            ::std::option::Option::Some(val) => {
+                                state = s; // Set state for the next var.
+                                val
+                            },
+                            ::std::option::Option::None => return (::std::option::Option::None, s) // Failed
+                        }
+                    }
+                }
+            });
 
             quote! {
                 if let Some(mut captures) = matcher.capture_route_into_vec(&route_string).ok().map(|x| x.1) {
                     let mut drain = captures.drain(..);
-                    #(#field_declarations)*
-
                     return (
                         ::std::option::Option::Some(
                             #ident(
