--- conflicted
+++ resolved
@@ -15,11 +15,7 @@
 // TODO This should also be PartialEq and Clone. Its blocked on Children not supporting that.
 // TODO This should no longer take link & String, and instead take a route: SW implementing Switch
 /// Properties for `RouterButton` and `RouterLink`.
-<<<<<<< HEAD
-#[derive(Properties, Default, Debug, Clone)]
-=======
 #[derive(Properties, Clone, Default, Debug)]
->>>>>>> fbf88e3b
 pub struct Props<SW>
 where
     SW: Switch + Clone,
